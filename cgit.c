--- conflicted
+++ resolved
@@ -29,11 +29,8 @@
 struct cgit_filter *new_filter(const char *cmd, filter_type filtertype)
 {
 	struct cgit_filter *f;
-<<<<<<< HEAD
 	int args_size = 0;
-=======
 	int extra_args;
->>>>>>> f3e65f50
 
 	if (!cmd || !cmd[0])
 		return NULL;
