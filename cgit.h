--- conflicted
+++ resolved
@@ -146,11 +146,8 @@
 	char *sort;
 	int showmsg;
 	int ssdiff;
-<<<<<<< HEAD
 	int show_all;
-=======
 	char *vpath;
->>>>>>> 9a5aea1d
 };
 
 struct cgit_config {
