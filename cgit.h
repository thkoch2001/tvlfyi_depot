#ifndef CGIT_H
#define CGIT_H


#include <git-compat-util.h>
#include <cache.h>
#include <grep.h>
#include <object.h>
#include <tree.h>
#include <commit.h>
#include <tag.h>
#include <diff.h>
#include <diffcore.h>
#include <refs.h>
#include <revision.h>
#include <log-tree.h>
#include <archive.h>
#include <string-list.h>
#include <xdiff-interface.h>
#include <xdiff/xdiff.h>
#include <utf8.h>


/*
 * Dateformats used on misc. pages
 */
#define FMT_LONGDATE "%Y-%m-%d %H:%M:%S (%Z)"
#define FMT_SHORTDATE "%Y-%m-%d"
#define FMT_ATOMDATE "%Y-%m-%dT%H:%M:%SZ"


/*
 * Limits used for relative dates
 */
#define TM_MIN    60
#define TM_HOUR  (TM_MIN * 60)
#define TM_DAY   (TM_HOUR * 24)
#define TM_WEEK  (TM_DAY * 7)
#define TM_YEAR  (TM_DAY * 365)
#define TM_MONTH (TM_YEAR / 12.0)


/*
 * Default encoding
 */
#define PAGE_ENCODING "UTF-8"

typedef void (*configfn)(const char *name, const char *value);
typedef void (*filepair_fn)(struct diff_filepair *pair);
typedef void (*linediff_fn)(char *line, int len);

struct cgit_filter {
	char *cmd;
	char **argv;
	int old_stdout;
	int pipe_fh[2];
	int pid;
	int exitstatus;
};

struct cgit_repo {
	char *url;
	char *name;
	char *path;
	char *desc;
	char *owner;
	char *defbranch;
	char *group;
	char *module_link;
	char *readme;
	char *clone_url;
	int snapshots;
	int enable_log_filecount;
	int enable_log_linecount;
	int max_stats;
	time_t mtime;
	struct cgit_filter *commit_filter;
	struct cgit_filter *source_filter;
};

struct cgit_repolist {
	int length;
	int count;
	struct cgit_repo *repos;
};

struct commitinfo {
	struct commit *commit;
	char *author;
	char *author_email;
	unsigned long author_date;
	char *committer;
	char *committer_email;
	unsigned long committer_date;
	char *subject;
	char *msg;
	char *msg_encoding;
};

struct taginfo {
	char *tagger;
	char *tagger_email;
	unsigned long tagger_date;
	char *msg;
};

struct refinfo {
	const char *refname;
	struct object *object;
	union {
		struct taginfo *tag;
		struct commitinfo *commit;
	};
};

struct reflist {
	struct refinfo **refs;
	int alloc;
	int count;
};

struct cgit_query {
	int has_symref;
	int has_sha1;
	char *raw;
	char *repo;
	char *page;
	char *search;
	char *grep;
	char *head;
	char *sha1;
	char *sha2;
	char *path;
	char *name;
	char *mimetype;
	char *url;
	char *period;
	int   ofs;
	int nohead;
	char *sort;
	int showmsg;
};

struct cgit_config {
	char *agefile;
	char *cache_root;
	char *clone_prefix;
	char *css;
	char *favicon;
	char *footer;
	char *head_include;
	char *header;
	char *index_header;
	char *index_info;
	char *logo;
	char *logo_link;
	char *module_link;
	char *repo_group;
	char *robots;
	char *root_title;
	char *root_desc;
	char *root_readme;
	char *script_name;
	char *virtual_root;
	int cache_size;
	int cache_dynamic_ttl;
	int cache_max_create_time;
	int cache_repo_ttl;
	int cache_root_ttl;
	int cache_static_ttl;
	int embedded;
	int enable_index_links;
	int enable_log_filecount;
	int enable_log_linecount;
	int local_time;
	int max_repo_count;
	int max_commit_count;
	int max_lock_attempts;
	int max_msg_len;
	int max_repodesc_len;
	int max_stats;
	int nocache;
	int noplainemail;
	int noheader;
	int renamelimit;
	int snapshots;
	int summary_branches;
	int summary_log;
	int summary_tags;
<<<<<<< HEAD
	struct string_list mimetypes;
=======
	struct cgit_filter *commit_filter;
	struct cgit_filter *source_filter;
>>>>>>> 3f54d153
};

struct cgit_page {
	time_t modified;
	time_t expires;
	size_t size;
	char *mimetype;
	char *charset;
	char *filename;
	char *etag;
	char *title;
	int status;
	char *statusmsg;
};

struct cgit_context {
	struct cgit_query qry;
	struct cgit_config cfg;
	struct cgit_repo *repo;
	struct cgit_page page;
};

struct cgit_snapshot_format {
	const char *suffix;
	const char *mimetype;
	write_archive_fn_t write_func;
	int bit;
};

extern const char *cgit_version;

extern struct cgit_repolist cgit_repolist;
extern struct cgit_context ctx;
extern const struct cgit_snapshot_format cgit_snapshot_formats[];

extern struct cgit_repo *cgit_add_repo(const char *url);
extern struct cgit_repo *cgit_get_repoinfo(const char *url);
extern void cgit_repo_config_cb(const char *name, const char *value);

extern int chk_zero(int result, char *msg);
extern int chk_positive(int result, char *msg);
extern int chk_non_negative(int result, char *msg);

extern char *trim_end(const char *str, char c);
extern char *strlpart(char *txt, int maxlen);
extern char *strrpart(char *txt, int maxlen);

extern void cgit_add_ref(struct reflist *list, struct refinfo *ref);
extern int cgit_refs_cb(const char *refname, const unsigned char *sha1,
			int flags, void *cb_data);

extern void *cgit_free_commitinfo(struct commitinfo *info);

extern int cgit_diff_files(const unsigned char *old_sha1,
			   const unsigned char *new_sha1,
			   unsigned long *old_size, unsigned long *new_size,
			   int *binary, linediff_fn fn);

extern void cgit_diff_tree(const unsigned char *old_sha1,
			   const unsigned char *new_sha1,
			   filepair_fn fn, const char *prefix);

extern void cgit_diff_commit(struct commit *commit, filepair_fn fn);

extern char *fmt(const char *format,...);

extern struct commitinfo *cgit_parse_commit(struct commit *commit);
extern struct taginfo *cgit_parse_tag(struct tag *tag);
extern void cgit_parse_url(const char *url);

extern const char *cgit_repobasename(const char *reponame);

extern int cgit_parse_snapshots_mask(const char *str);

extern int cgit_open_filter(struct cgit_filter *filter);
extern int cgit_close_filter(struct cgit_filter *filter);


#endif /* CGIT_H */<|MERGE_RESOLUTION|>--- conflicted
+++ resolved
@@ -187,12 +187,9 @@
 	int summary_branches;
 	int summary_log;
 	int summary_tags;
-<<<<<<< HEAD
 	struct string_list mimetypes;
-=======
 	struct cgit_filter *commit_filter;
 	struct cgit_filter *source_filter;
->>>>>>> 3f54d153
 };
 
 struct cgit_page {
