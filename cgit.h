--- conflicted
+++ resolved
@@ -188,11 +188,8 @@
 	int summary_branches;
 	int summary_log;
 	int summary_tags;
-<<<<<<< HEAD
 	struct string_list mimetypes;
-=======
 	struct cgit_filter *about_filter;
->>>>>>> 72b8a98f
 	struct cgit_filter *commit_filter;
 	struct cgit_filter *source_filter;
 };
