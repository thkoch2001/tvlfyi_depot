#ifndef CGIT_H
#define CGIT_H


#include <git-compat-util.h>
#include <cache.h>
#include <grep.h>
#include <object.h>
#include <tree.h>
#include <commit.h>
#include <tag.h>
#include <diff.h>
#include <diffcore.h>
#include <refs.h>
#include <revision.h>
#include <log-tree.h>
#include <archive.h>
#include <xdiff/xdiff.h>
#include <utf8.h>


/*
 * Dateformats used on misc. pages
 */
#define FMT_LONGDATE "%Y-%m-%d %H:%M:%S (%Z)"
#define FMT_SHORTDATE "%Y-%m-%d"
#define FMT_ATOMDATE "%Y-%m-%dT%H:%M:%SZ"


/*
 * Limits used for relative dates
 */
#define TM_MIN    60
#define TM_HOUR  (TM_MIN * 60)
#define TM_DAY   (TM_HOUR * 24)
#define TM_WEEK  (TM_DAY * 7)
#define TM_YEAR  (TM_DAY * 365)
#define TM_MONTH (TM_YEAR / 12.0)


/*
 * Default encoding
 */
#define PAGE_ENCODING "UTF-8"

typedef void (*configfn)(const char *name, const char *value);
typedef void (*filepair_fn)(struct diff_filepair *pair);
typedef void (*linediff_fn)(char *line, int len);

struct cgit_repo {
	char *url;
	char *name;
	char *path;
	char *desc;
	char *owner;
	char *defbranch;
	char *group;
	char *module_link;
	char *readme;
	char *clone_url;
	int snapshots;
	int enable_log_filecount;
	int enable_log_linecount;
<<<<<<< HEAD
	time_t mtime;
=======
	int max_stats;
>>>>>>> 55db2b42
};

struct cgit_repolist {
	int length;
	int count;
	struct cgit_repo *repos;
};

struct commitinfo {
	struct commit *commit;
	char *author;
	char *author_email;
	unsigned long author_date;
	char *committer;
	char *committer_email;
	unsigned long committer_date;
	char *subject;
	char *msg;
	char *msg_encoding;
};

struct taginfo {
	char *tagger;
	char *tagger_email;
	unsigned long tagger_date;
	char *msg;
};

struct refinfo {
	const char *refname;
	struct object *object;
	union {
		struct taginfo *tag;
		struct commitinfo *commit;
	};
};

struct reflist {
	struct refinfo **refs;
	int alloc;
	int count;
};

struct cgit_query {
	int has_symref;
	int has_sha1;
	char *raw;
	char *repo;
	char *page;
	char *search;
	char *grep;
	char *head;
	char *sha1;
	char *sha2;
	char *path;
	char *name;
	char *mimetype;
	char *url;
	char *period;
	int   ofs;
	int nohead;
	char *sort;
	int showmsg;
};

struct cgit_config {
	char *agefile;
	char *cache_root;
	char *clone_prefix;
	char *css;
	char *favicon;
	char *footer;
	char *index_header;
	char *index_info;
	char *logo;
	char *logo_link;
	char *module_link;
	char *repo_group;
	char *robots;
	char *root_title;
	char *root_desc;
	char *root_readme;
	char *script_name;
	char *virtual_root;
	int cache_size;
	int cache_dynamic_ttl;
	int cache_max_create_time;
	int cache_repo_ttl;
	int cache_root_ttl;
	int cache_static_ttl;
	int enable_index_links;
	int enable_log_filecount;
	int enable_log_linecount;
	int local_time;
	int max_repo_count;
	int max_commit_count;
	int max_lock_attempts;
	int max_msg_len;
	int max_repodesc_len;
	int max_stats;
	int nocache;
	int renamelimit;
	int snapshots;
	int summary_branches;
	int summary_log;
	int summary_tags;
};

struct cgit_page {
	time_t modified;
	time_t expires;
	size_t size;
	char *mimetype;
	char *charset;
	char *filename;
	char *title;
};

struct cgit_context {
	struct cgit_query qry;
	struct cgit_config cfg;
	struct cgit_repo *repo;
	struct cgit_page page;
};

struct cgit_snapshot_format {
	const char *suffix;
	const char *mimetype;
	write_archive_fn_t write_func;
	int bit;
};

extern const char *cgit_version;

extern struct cgit_repolist cgit_repolist;
extern struct cgit_context ctx;
extern const struct cgit_snapshot_format cgit_snapshot_formats[];

extern struct cgit_repo *cgit_add_repo(const char *url);
extern struct cgit_repo *cgit_get_repoinfo(const char *url);
extern void cgit_repo_config_cb(const char *name, const char *value);

extern int chk_zero(int result, char *msg);
extern int chk_positive(int result, char *msg);
extern int chk_non_negative(int result, char *msg);

extern char *trim_end(const char *str, char c);
extern char *strlpart(char *txt, int maxlen);
extern char *strrpart(char *txt, int maxlen);

extern void cgit_add_ref(struct reflist *list, struct refinfo *ref);
extern int cgit_refs_cb(const char *refname, const unsigned char *sha1,
			int flags, void *cb_data);

extern void *cgit_free_commitinfo(struct commitinfo *info);

extern int cgit_diff_files(const unsigned char *old_sha1,
			   const unsigned char *new_sha1,
			   linediff_fn fn);

extern void cgit_diff_tree(const unsigned char *old_sha1,
			   const unsigned char *new_sha1,
			   filepair_fn fn, const char *prefix);

extern void cgit_diff_commit(struct commit *commit, filepair_fn fn);

extern char *fmt(const char *format,...);

extern struct commitinfo *cgit_parse_commit(struct commit *commit);
extern struct taginfo *cgit_parse_tag(struct tag *tag);
extern void cgit_parse_url(const char *url);

extern const char *cgit_repobasename(const char *reponame);

extern int cgit_parse_snapshots_mask(const char *str);


#endif /* CGIT_H */<|MERGE_RESOLUTION|>--- conflicted
+++ resolved
@@ -61,11 +61,8 @@
 	int snapshots;
 	int enable_log_filecount;
 	int enable_log_linecount;
-<<<<<<< HEAD
+	int max_stats;
 	time_t mtime;
-=======
-	int max_stats;
->>>>>>> 55db2b42
 };
 
 struct cgit_repolist {
