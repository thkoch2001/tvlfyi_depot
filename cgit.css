--- conflicted
+++ resolved
@@ -500,7 +500,12 @@
 	background-color: #ff8888;
 	border: solid 1px #770000;
 }
-<<<<<<< HEAD
+
+div.commit-subject a {
+	margin-left: 1em;
+	font-size: 75%;
+}
+
 table.stats {
 	border: solid 1px black;
 	border-collapse: collapse;
@@ -576,10 +581,4 @@
 table.hgraph div.bar {
 	background-color: #eee;
 	height: 1em;
-=======
-
-div.commit-subject a {
-	margin-left: 1em;
-	font-size: 75%;
->>>>>>> 23519eea
 }