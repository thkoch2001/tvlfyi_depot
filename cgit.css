--- conflicted
+++ resolved
@@ -471,7 +471,6 @@
 	font-size: 80%;
 	color: #ccc;
 }
-<<<<<<< HEAD
 a.branch-deco {
 	margin: 0px 0.5em;
 	padding: 0px 0.25em;
@@ -496,7 +495,6 @@
 	background-color: #ff8888;
 	border: solid 1px #770000;
 }
-=======
 table.stats {
 	border: solid 1px black;
 	border-collapse: collapse;
@@ -572,5 +570,4 @@
 table.hgraph div.bar {
 	background-color: #eee;
 	height: 1em;
-}
->>>>>>> 55db2b42
+}