/* cmd.c: the cgit command dispatcher
 *
 * Copyright (C) 2008 Lars Hjemli
 *
 * Licensed under GNU General Public License v2
 *   (see COPYING for full license text)
 */

#include "cgit.h"
#include "cmd.h"
#include "cache.h"
#include "ui-shared.h"
#include "ui-atom.h"
#include "ui-blob.h"
#include "ui-clone.h"
#include "ui-commit.h"
#include "ui-diff.h"
#include "ui-log.h"
#include "ui-patch.h"
#include "ui-refs.h"
#include "ui-repolist.h"
#include "ui-snapshot.h"
#include "ui-summary.h"
#include "ui-tag.h"
#include "ui-tree.h"

<<<<<<< HEAD
static void atom_fn(struct cgit_context *ctx)
{
	cgit_print_atom(ctx->qry.head, ctx->qry.path, 10);
=======
static void HEAD_fn(struct cgit_context *ctx)
{
	cgit_clone_head(ctx);
>>>>>>> 1d591bda
}

static void about_fn(struct cgit_context *ctx)
{
	if (ctx->repo)
		cgit_print_repo_readme();
	else
		cgit_print_site_readme();
}

static void blob_fn(struct cgit_context *ctx)
{
	cgit_print_blob(ctx->qry.sha1, ctx->qry.path, ctx->qry.head);
}

static void commit_fn(struct cgit_context *ctx)
{
	cgit_print_commit(ctx->qry.sha1);
}

static void diff_fn(struct cgit_context *ctx)
{
	cgit_print_diff(ctx->qry.sha1, ctx->qry.sha2, ctx->qry.path);
}

static void info_fn(struct cgit_context *ctx)
{
	cgit_clone_info(ctx);
}

static void log_fn(struct cgit_context *ctx)
{
	cgit_print_log(ctx->qry.sha1, ctx->qry.ofs, ctx->cfg.max_commit_count,
		       ctx->qry.grep, ctx->qry.search, ctx->qry.path, 1);
}

static void ls_cache_fn(struct cgit_context *ctx)
{
	ctx->page.mimetype = "text/plain";
	ctx->page.filename = "ls-cache.txt";
	cgit_print_http_headers(ctx);
	cache_ls(ctx->cfg.cache_root);
}

static void objects_fn(struct cgit_context *ctx)
{
	cgit_clone_objects(ctx);
}

static void repolist_fn(struct cgit_context *ctx)
{
	cgit_print_repolist();
}

static void patch_fn(struct cgit_context *ctx)
{
	cgit_print_patch(ctx->qry.sha1);
}

static void refs_fn(struct cgit_context *ctx)
{
	cgit_print_refs();
}

static void snapshot_fn(struct cgit_context *ctx)
{
	cgit_print_snapshot(ctx->qry.head, ctx->qry.sha1,
			    cgit_repobasename(ctx->repo->url), ctx->qry.path,
			    ctx->repo->snapshots);
}

static void summary_fn(struct cgit_context *ctx)
{
	cgit_print_summary();
}

static void tag_fn(struct cgit_context *ctx)
{
	cgit_print_tag(ctx->qry.sha1);
}

static void tree_fn(struct cgit_context *ctx)
{
	cgit_print_tree(ctx->qry.sha1, ctx->qry.path);
}

#define def_cmd(name, want_repo, want_layout) \
	{#name, name##_fn, want_repo, want_layout}

struct cgit_cmd *cgit_get_cmd(struct cgit_context *ctx)
{
	static struct cgit_cmd cmds[] = {
<<<<<<< HEAD
		def_cmd(atom, 1, 0),
=======
		def_cmd(HEAD, 1, 0),
>>>>>>> 1d591bda
		def_cmd(about, 0, 1),
		def_cmd(blob, 1, 0),
		def_cmd(commit, 1, 1),
		def_cmd(diff, 1, 1),
		def_cmd(info, 1, 0),
		def_cmd(log, 1, 1),
		def_cmd(ls_cache, 0, 0),
		def_cmd(objects, 1, 0),
		def_cmd(patch, 1, 0),
		def_cmd(refs, 1, 1),
		def_cmd(repolist, 0, 0),
		def_cmd(snapshot, 1, 0),
		def_cmd(summary, 1, 1),
		def_cmd(tag, 1, 1),
		def_cmd(tree, 1, 1),
	};
	int i;

	if (ctx->qry.page == NULL) {
		if (ctx->repo)
			ctx->qry.page = "summary";
		else
			ctx->qry.page = "repolist";
	}

	for(i = 0; i < sizeof(cmds)/sizeof(*cmds); i++)
		if (!strcmp(ctx->qry.page, cmds[i].name))
			return &cmds[i];
	return NULL;
}<|MERGE_RESOLUTION|>--- conflicted
+++ resolved
@@ -24,15 +24,14 @@
 #include "ui-tag.h"
 #include "ui-tree.h"
 
-<<<<<<< HEAD
+static void HEAD_fn(struct cgit_context *ctx)
+{
+	cgit_clone_head(ctx);
+}
+
 static void atom_fn(struct cgit_context *ctx)
 {
 	cgit_print_atom(ctx->qry.head, ctx->qry.path, 10);
-=======
-static void HEAD_fn(struct cgit_context *ctx)
-{
-	cgit_clone_head(ctx);
->>>>>>> 1d591bda
 }
 
 static void about_fn(struct cgit_context *ctx)
@@ -125,11 +124,8 @@
 struct cgit_cmd *cgit_get_cmd(struct cgit_context *ctx)
 {
 	static struct cgit_cmd cmds[] = {
-<<<<<<< HEAD
+		def_cmd(HEAD, 1, 0),
 		def_cmd(atom, 1, 0),
-=======
-		def_cmd(HEAD, 1, 0),
->>>>>>> 1d591bda
 		def_cmd(about, 0, 1),
 		def_cmd(blob, 1, 0),
 		def_cmd(commit, 1, 1),
