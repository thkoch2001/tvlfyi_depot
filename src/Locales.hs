--- conflicted
+++ resolved
@@ -1,4 +1,4 @@
-{-# LANGUAGE ScopedTypeVariables, DeriveDataTypeable, OverloadedStrings #-}
+{-# LANGUAGE ScopedTypeVariables, DeriveDataTypeable #-}
 
 module Locales where
 
@@ -101,13 +101,10 @@
 cwHead DE = "Kommentieren:"
 cwHead EN = "Comment:"
 
-<<<<<<< HEAD
 cSingle DE = "Kommentar:" --input label
 cSingle EN = "Comment:" 
 
-=======
 cTimeFormat :: BlogLang -> String --formatTime expects a String
->>>>>>> 8c90ebdb
 cTimeFormat DE = "[Am %d.%m.%y um %H:%M Uhr]"
 cTimeFormat EN = "[On %D at %H:%M]"
 
