--- conflicted
+++ resolved
@@ -242,7 +242,6 @@
     packet[4] = 1 if state else 0
     self.send_packet(0x6a, packet)
 
-<<<<<<< HEAD
   def check_power(self):
     """Returns the power state of the smart plug."""
     packet = bytearray(16)
@@ -253,13 +252,6 @@
       aes = AES.new(str(self.key), AES.MODE_CBC, str(self.iv))
       payload = aes.decrypt(str(response[0x38:]))
       return bool(ord(payload[0x4]))
-
-  def send_data(self, data):
-    packet = bytearray([0x02, 0x00, 0x00, 0x00])
-    packet += data
-    self.send_packet(0x6a, packet)
-=======
->>>>>>> d490c5b7
 
 class a1(device):
   def __init__ (self, host, mac):
