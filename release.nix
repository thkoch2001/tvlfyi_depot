--- conflicted
+++ resolved
@@ -224,20 +224,13 @@
       nix = build.x86_64-linux; system = "x86_64-linux";
     });
 
-<<<<<<< HEAD
-    tests.setuid = pkgs.lib.genAttrs (pkgs.lib.filter (pkgs.lib.hasSuffix "-linux") systems) (system:
-      import ./tests/setuid.nix rec {
-        inherit nixpkgs;
-        nix = build.${system}; inherit system;
-      });
-=======
     tests.setuid = pkgs.lib.genAttrs
       (pkgs.lib.filter (system: system == "x86_64-linux" || system == "i686-linux") systems)
       (system:
         import ./tests/setuid.nix rec {
+          inherit nixpkgs;
           nix = build.${system}; inherit system;
         });
->>>>>>> e4ece83b
 
     tests.binaryTarball =
       with import nixpkgs { system = "x86_64-linux"; };
