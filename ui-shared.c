/* ui-shared.c: common web output functions
 *
 * Copyright (C) 2006 Lars Hjemli
 *
 * Licensed under GNU General Public License v2
 *   (see COPYING for full license text)
 */

#include "cgit.h"
#include "cmd.h"
#include "html.h"

const char cgit_doctype[] =
"<!DOCTYPE html PUBLIC \"-//W3C//DTD XHTML 1.0 Transitional//EN\"\n"
"  \"http://www.w3.org/TR/xhtml1/DTD/xhtml1-transitional.dtd\">\n";

static char *http_date(time_t t)
{
	static char day[][4] =
		{"Sun", "Mon", "Tue", "Wed", "Thu", "Fri", "Sat"};
	static char month[][4] =
		{"Jan", "Feb", "Mar", "Apr", "May", "Jun",
		 "Jul", "Aug", "Sep", "Oct", "Now", "Dec"};
	struct tm *tm = gmtime(&t);
	return fmt("%s, %02d %s %04d %02d:%02d:%02d GMT", day[tm->tm_wday],
		   tm->tm_mday, month[tm->tm_mon], 1900+tm->tm_year,
		   tm->tm_hour, tm->tm_min, tm->tm_sec);
}

void cgit_print_error(char *msg)
{
	html("<div class='error'>");
	html_txt(msg);
	html("</div>\n");
}

char *cgit_httpscheme()
{
	char *https;

	https = getenv("HTTPS");
	if (https != NULL && strcmp(https, "on") == 0)
		return "https://";
	else
		return "http://";
}

char *cgit_hosturl()
{
	char *host, *port;

	host = getenv("HTTP_HOST");
	if (host) {
		host = xstrdup(host);
	} else {
		host = getenv("SERVER_NAME");
		if (!host)
			return NULL;
		port = getenv("SERVER_PORT");
		if (port && atoi(port) != 80)
			host = xstrdup(fmt("%s:%d", host, atoi(port)));
		else
			host = xstrdup(host);
	}
	return host;
}

char *cgit_rooturl()
{
	if (ctx.cfg.virtual_root)
		return fmt("%s/", ctx.cfg.virtual_root);
	else
		return ctx.cfg.script_name;
}

char *cgit_repourl(const char *reponame)
{
	if (ctx.cfg.virtual_root) {
		return fmt("%s/%s/", ctx.cfg.virtual_root, reponame);
	} else {
		return fmt("?r=%s", reponame);
	}
}

char *cgit_fileurl(const char *reponame, const char *pagename,
		   const char *filename, const char *query)
{
	char *tmp;
	char *delim;

	if (ctx.cfg.virtual_root) {
		tmp = fmt("%s/%s/%s/%s", ctx.cfg.virtual_root, reponame,
			  pagename, (filename ? filename:""));
		delim = "?";
	} else {
		tmp = fmt("?url=%s/%s/%s", reponame, pagename,
			  (filename ? filename : ""));
		delim = "&";
	}
	if (query)
		tmp = fmt("%s%s%s", tmp, delim, query);
	return tmp;
}

char *cgit_pageurl(const char *reponame, const char *pagename,
		   const char *query)
{
	return cgit_fileurl(reponame,pagename,0,query);
}

const char *cgit_repobasename(const char *reponame)
{
	/* I assume we don't need to store more than one repo basename */
	static char rvbuf[1024];
	int p;
	const char *rv;
	strncpy(rvbuf,reponame,sizeof(rvbuf));
	if(rvbuf[sizeof(rvbuf)-1])
		die("cgit_repobasename: truncated repository name '%s'", reponame);
	p = strlen(rvbuf)-1;
	/* strip trailing slashes */
	while(p && rvbuf[p]=='/') rvbuf[p--]=0;
	/* strip trailing .git */
	if(p>=3 && !strncmp(&rvbuf[p-3],".git",4)) {
		p -= 3; rvbuf[p--] = 0;
	}
	/* strip more trailing slashes if any */
	while( p && rvbuf[p]=='/') rvbuf[p--]=0;
	/* find last slash in the remaining string */
	rv = strrchr(rvbuf,'/');
	if(rv)
		return ++rv;
	return rvbuf;
}

char *cgit_currurl()
{
	if (!ctx.cfg.virtual_root)
		return ctx.cfg.script_name;
	else if (ctx.qry.page)
		return fmt("%s/%s/%s/", ctx.cfg.virtual_root, ctx.qry.repo, ctx.qry.page);
	else if (ctx.qry.repo)
		return fmt("%s/%s/", ctx.cfg.virtual_root, ctx.qry.repo);
	else
		return fmt("%s/", ctx.cfg.virtual_root);
}

static void site_url(char *page, char *search, int ofs)
{
	char *delim = "?";

	if (ctx.cfg.virtual_root) {
		html_attr(ctx.cfg.virtual_root);
		if (ctx.cfg.virtual_root[strlen(ctx.cfg.virtual_root) - 1] != '/')
			html("/");
	} else
		html(ctx.cfg.script_name);

	if (page) {
		htmlf("?p=%s", page);
		delim = "&";
	}
	if (search) {
		html(delim);
		html("q=");
		html_attr(search);
		delim = "&";
	}
	if (ofs) {
		html(delim);
		htmlf("ofs=%d", ofs);
	}
}

static void site_link(char *page, char *name, char *title, char *class,
		      char *search, int ofs)
{
	html("<a");
	if (title) {
		html(" title='");
		html_attr(title);
		html("'");
	}
	if (class) {
		html(" class='");
		html_attr(class);
		html("'");
	}
	html(" href='");
	site_url(page, search, ofs);
	html("'>");
	html_txt(name);
	html("</a>");
}

void cgit_index_link(char *name, char *title, char *class, char *pattern,
		     int ofs)
{
	site_link(NULL, name, title, class, pattern, ofs);
}

static char *repolink(char *title, char *class, char *page, char *head,
		      char *path)
{
	char *delim = "?";

	html("<a");
	if (title) {
		html(" title='");
		html_attr(title);
		html("'");
	}
	if (class) {
		html(" class='");
		html_attr(class);
		html("'");
	}
	html(" href='");
	if (ctx.cfg.virtual_root) {
		html_url_path(ctx.cfg.virtual_root);
		if (ctx.cfg.virtual_root[strlen(ctx.cfg.virtual_root) - 1] != '/')
			html("/");
		html_url_path(ctx.repo->url);
		if (ctx.repo->url[strlen(ctx.repo->url) - 1] != '/')
			html("/");
		if (page) {
			html_url_path(page);
			html("/");
			if (path)
				html_url_path(path);
		}
	} else {
		html(ctx.cfg.script_name);
		html("?url=");
		html_url_arg(ctx.repo->url);
		if (ctx.repo->url[strlen(ctx.repo->url) - 1] != '/')
			html("/");
		if (page) {
			html_url_arg(page);
			html("/");
			if (path)
				html_url_arg(path);
		}
		delim = "&amp;";
	}
	if (head && strcmp(head, ctx.repo->defbranch)) {
		html(delim);
		html("h=");
		html_url_arg(head);
		delim = "&amp;";
	}
	return fmt("%s", delim);
}

static void reporevlink(char *page, char *name, char *title, char *class,
			char *head, char *rev, char *path)
{
	char *delim;

	delim = repolink(title, class, page, head, path);
	if (rev && strcmp(rev, ctx.qry.head)) {
		html(delim);
		html("id=");
		html_url_arg(rev);
	}
	html("'>");
	html_txt(name);
	html("</a>");
}

void cgit_summary_link(char *name, char *title, char *class, char *head)
{
	reporevlink(NULL, name, title, class, head, NULL, NULL);
}

void cgit_tag_link(char *name, char *title, char *class, char *head,
		   char *rev)
{
	reporevlink("tag", name, title, class, head, rev, NULL);
}

void cgit_tree_link(char *name, char *title, char *class, char *head,
		    char *rev, char *path)
{
	reporevlink("tree", name, title, class, head, rev, path);
}

void cgit_plain_link(char *name, char *title, char *class, char *head,
		     char *rev, char *path)
{
	reporevlink("plain", name, title, class, head, rev, path);
}

void cgit_log_link(char *name, char *title, char *class, char *head,
		   char *rev, char *path, int ofs, char *grep, char *pattern,
		   int showmsg)
{
	char *delim;

	delim = repolink(title, class, "log", head, path);
	if (rev && strcmp(rev, ctx.qry.head)) {
		html(delim);
		html("id=");
		html_url_arg(rev);
		delim = "&";
	}
	if (grep && pattern) {
		html(delim);
		html("qt=");
		html_url_arg(grep);
		delim = "&";
		html(delim);
		html("q=");
		html_url_arg(pattern);
	}
	if (ofs > 0) {
		html(delim);
		html("ofs=");
		htmlf("%d", ofs);
		delim = "&";
	}
	if (showmsg) {
		html(delim);
		html("showmsg=1");
	}
	html("'>");
	html_txt(name);
	html("</a>");
}

void cgit_commit_link(char *name, char *title, char *class, char *head,
		      char *rev)
{
	if (strlen(name) > ctx.cfg.max_msg_len && ctx.cfg.max_msg_len >= 15) {
		name[ctx.cfg.max_msg_len] = '\0';
		name[ctx.cfg.max_msg_len - 1] = '.';
		name[ctx.cfg.max_msg_len - 2] = '.';
		name[ctx.cfg.max_msg_len - 3] = '.';
	}
	reporevlink("commit", name, title, class, head, rev, NULL);
}

void cgit_refs_link(char *name, char *title, char *class, char *head,
		    char *rev, char *path)
{
	reporevlink("refs", name, title, class, head, rev, path);
}

void cgit_snapshot_link(char *name, char *title, char *class, char *head,
			char *rev, char *archivename)
{
	reporevlink("snapshot", name, title, class, head, rev, archivename);
}

void cgit_diff_link(char *name, char *title, char *class, char *head,
		    char *new_rev, char *old_rev, char *path)
{
	char *delim;

	delim = repolink(title, class, "diff", head, path);
	if (new_rev && strcmp(new_rev, ctx.qry.head)) {
		html(delim);
		html("id=");
		html_url_arg(new_rev);
		delim = "&amp;";
	}
	if (old_rev) {
		html(delim);
		html("id2=");
		html_url_arg(old_rev);
	}
	html("'>");
	html_txt(name);
	html("</a>");
}

void cgit_patch_link(char *name, char *title, char *class, char *head,
		     char *rev)
{
	reporevlink("patch", name, title, class, head, rev, NULL);
}

void cgit_stats_link(char *name, char *title, char *class, char *head,
		     char *path)
{
	reporevlink("stats", name, title, class, head, NULL, path);
}

void cgit_object_link(struct object *obj)
{
	char *page, *shortrev, *fullrev, *name;

	fullrev = sha1_to_hex(obj->sha1);
	shortrev = xstrdup(fullrev);
	shortrev[10] = '\0';
	if (obj->type == OBJ_COMMIT) {
                cgit_commit_link(fmt("commit %s...", shortrev), NULL, NULL,
				 ctx.qry.head, fullrev);
		return;
	} else if (obj->type == OBJ_TREE)
		page = "tree";
	else if (obj->type == OBJ_TAG)
		page = "tag";
	else
		page = "blob";
	name = fmt("%s %s...", typename(obj->type), shortrev);
	reporevlink(page, name, NULL, NULL, ctx.qry.head, fullrev, NULL);
}

void cgit_print_date(time_t secs, char *format, int local_time)
{
	char buf[64];
	struct tm *time;

	if (!secs)
		return;
	if(local_time)
		time = localtime(&secs);
	else
		time = gmtime(&secs);
	strftime(buf, sizeof(buf)-1, format, time);
	html_txt(buf);
}

void cgit_print_age(time_t t, time_t max_relative, char *format)
{
	time_t now, secs;

	if (!t)
		return;
	time(&now);
	secs = now - t;

	if (secs > max_relative && max_relative >= 0) {
		cgit_print_date(t, format, ctx.cfg.local_time);
		return;
	}

	if (secs < TM_HOUR * 2) {
		htmlf("<span class='age-mins'>%.0f min.</span>",
		      secs * 1.0 / TM_MIN);
		return;
	}
	if (secs < TM_DAY * 2) {
		htmlf("<span class='age-hours'>%.0f hours</span>",
		      secs * 1.0 / TM_HOUR);
		return;
	}
	if (secs < TM_WEEK * 2) {
		htmlf("<span class='age-days'>%.0f days</span>",
		      secs * 1.0 / TM_DAY);
		return;
	}
	if (secs < TM_MONTH * 2) {
		htmlf("<span class='age-weeks'>%.0f weeks</span>",
		      secs * 1.0 / TM_WEEK);
		return;
	}
	if (secs < TM_YEAR * 2) {
		htmlf("<span class='age-months'>%.0f months</span>",
		      secs * 1.0 / TM_MONTH);
		return;
	}
	htmlf("<span class='age-years'>%.0f years</span>",
	      secs * 1.0 / TM_YEAR);
}

void cgit_print_http_headers(struct cgit_context *ctx)
{
<<<<<<< HEAD
	if (ctx->page.status)
		htmlf("Status: %d %s\n", ctx->page.status, ctx->page.statusmsg);
=======
	const char *method = getenv("REQUEST_METHOD");

>>>>>>> 112a443e
	if (ctx->page.mimetype && ctx->page.charset)
		htmlf("Content-Type: %s; charset=%s\n", ctx->page.mimetype,
		      ctx->page.charset);
	else if (ctx->page.mimetype)
		htmlf("Content-Type: %s\n", ctx->page.mimetype);
	if (ctx->page.size)
		htmlf("Content-Length: %ld\n", ctx->page.size);
	if (ctx->page.filename)
		htmlf("Content-Disposition: inline; filename=\"%s\"\n",
		      ctx->page.filename);
	htmlf("Last-Modified: %s\n", http_date(ctx->page.modified));
	htmlf("Expires: %s\n", http_date(ctx->page.expires));
	if (ctx->page.etag)
		htmlf("ETag: \"%s\"\n", ctx->page.etag);
	html("\n");
	if (method && !strcmp(method, "HEAD"))
		exit(0);
}

void cgit_print_docstart(struct cgit_context *ctx)
{
	char *host = cgit_hosturl();
	html(cgit_doctype);
	html("<html xmlns='http://www.w3.org/1999/xhtml' xml:lang='en' lang='en'>\n");
	html("<head>\n");
	html("<title>");
	html_txt(ctx->page.title);
	html("</title>\n");
	htmlf("<meta name='generator' content='cgit %s'/>\n", cgit_version);
	if (ctx->cfg.robots && *ctx->cfg.robots)
		htmlf("<meta name='robots' content='%s'/>\n", ctx->cfg.robots);
	html("<link rel='stylesheet' type='text/css' href='");
	html_attr(ctx->cfg.css);
	html("'/>\n");
	if (ctx->cfg.favicon) {
		html("<link rel='shortcut icon' href='");
		html_attr(ctx->cfg.favicon);
		html("'/>\n");
	}
	if (host && ctx->repo) {
		html("<link rel='alternate' title='Atom feed' href='");
		html(cgit_httpscheme());
		html_attr(cgit_hosturl());
		html_attr(cgit_fileurl(ctx->repo->url, "atom", ctx->qry.path,
				       fmt("h=%s", ctx->qry.head)));
		html("' type='application/atom+xml'/>");
	}
	html("</head>\n");
	html("<body>\n");
	if (ctx->cfg.header)
		html_include(ctx->cfg.header);
}

void cgit_print_docend()
{
	html("</div>");
	if (ctx.cfg.footer)
		html_include(ctx.cfg.footer);
	else {
		htmlf("<div class='footer'>generated  by cgit %s at ",
			cgit_version);
		cgit_print_date(time(NULL), FMT_LONGDATE, ctx.cfg.local_time);
		html("</div>\n");
	}
	html("</body>\n</html>\n");
}

int print_branch_option(const char *refname, const unsigned char *sha1,
			int flags, void *cb_data)
{
	char *name = (char *)refname;
	html_option(name, name, ctx.qry.head);
	return 0;
}

int print_archive_ref(const char *refname, const unsigned char *sha1,
		       int flags, void *cb_data)
{
	struct tag *tag;
	struct taginfo *info;
	struct object *obj;
	char buf[256], *url;
	unsigned char fileid[20];
	int *header = (int *)cb_data;

	if (prefixcmp(refname, "refs/archives"))
		return 0;
	strncpy(buf, refname+14, sizeof(buf));
	obj = parse_object(sha1);
	if (!obj)
		return 1;
	if (obj->type == OBJ_TAG) {
		tag = lookup_tag(sha1);
		if (!tag || parse_tag(tag) || !(info = cgit_parse_tag(tag)))
			return 0;
		hashcpy(fileid, tag->tagged->sha1);
	} else if (obj->type != OBJ_BLOB) {
		return 0;
	} else {
		hashcpy(fileid, sha1);
	}
	if (!*header) {
		html("<h1>download</h1>\n");
		*header = 1;
	}
	url = cgit_pageurl(ctx.qry.repo, "blob",
			   fmt("id=%s&amp;path=%s", sha1_to_hex(fileid),
			       buf));
	html_link_open(url, NULL, "menu");
	html_txt(strlpart(buf, 20));
	html_link_close();
	return 0;
}

void cgit_add_hidden_formfields(int incl_head, int incl_search, char *page)
{
	char *url;

	if (!ctx.cfg.virtual_root) {
		url = fmt("%s/%s", ctx.qry.repo, page);
		if (ctx.qry.path)
			url = fmt("%s/%s", url, ctx.qry.path);
		html_hidden("url", url);
	}

	if (incl_head && ctx.qry.head && ctx.repo->defbranch &&
	    strcmp(ctx.qry.head, ctx.repo->defbranch))
		html_hidden("h", ctx.qry.head);

	if (ctx.qry.sha1)
		html_hidden("id", ctx.qry.sha1);
	if (ctx.qry.sha2)
		html_hidden("id2", ctx.qry.sha2);
	if (ctx.qry.showmsg)
		html_hidden("showmsg", "1");

	if (incl_search) {
		if (ctx.qry.grep)
			html_hidden("qt", ctx.qry.grep);
		if (ctx.qry.search)
			html_hidden("q", ctx.qry.search);
	}
}

const char *fallback_cmd = "repolist";

char *hc(struct cgit_cmd *cmd, const char *page)
{
	return (strcmp(cmd ? cmd->name : fallback_cmd, page) ? NULL : "active");
}

void cgit_print_pageheader(struct cgit_context *ctx)
{
	struct cgit_cmd *cmd = cgit_get_cmd(ctx);

	if (!cmd && ctx->repo)
		fallback_cmd = "summary";

	html("<table id='header'>\n");
	html("<tr>\n");
	html("<td class='logo' rowspan='2'><a href='");
	if (ctx->cfg.logo_link)
		html_attr(ctx->cfg.logo_link);
	else
		html_attr(cgit_rooturl());
	html("'><img src='");
	html_attr(ctx->cfg.logo);
	html("' alt='cgit logo'/></a></td>\n");

	html("<td class='main'>");
	if (ctx->repo) {
		cgit_index_link("index", NULL, NULL, NULL, 0);
		html(" : ");
		cgit_summary_link(ctx->repo->name, ctx->repo->name, NULL, NULL);
		html("</td><td class='form'>");
		html("<form method='get' action=''>\n");
		cgit_add_hidden_formfields(0, 1, ctx->qry.page);
		html("<select name='h' onchange='this.form.submit();'>\n");
		for_each_branch_ref(print_branch_option, ctx->qry.head);
		html("</select> ");
		html("<input type='submit' name='' value='switch'/>");
		html("</form>");
	} else
		html_txt(ctx->cfg.root_title);
	html("</td></tr>\n");

	html("<tr><td class='sub'>");
	if (ctx->repo) {
		html_txt(ctx->repo->desc);
		html("</td><td class='sub right'>");
		html_txt(ctx->repo->owner);
	} else {
		if (ctx->cfg.root_desc)
			html_txt(ctx->cfg.root_desc);
		else if (ctx->cfg.index_info)
			html_include(ctx->cfg.index_info);
	}
	html("</td></tr></table>\n");

	html("<table class='tabs'><tr><td>\n");
	if (ctx->repo) {
		cgit_summary_link("summary", NULL, hc(cmd, "summary"),
				  ctx->qry.head);
		cgit_refs_link("refs", NULL, hc(cmd, "refs"), ctx->qry.head,
			       ctx->qry.sha1, NULL);
		cgit_log_link("log", NULL, hc(cmd, "log"), ctx->qry.head,
			      NULL, NULL, 0, NULL, NULL, ctx->qry.showmsg);
		cgit_tree_link("tree", NULL, hc(cmd, "tree"), ctx->qry.head,
			       ctx->qry.sha1, NULL);
		cgit_commit_link("commit", NULL, hc(cmd, "commit"),
				 ctx->qry.head, ctx->qry.sha1);
		cgit_diff_link("diff", NULL, hc(cmd, "diff"), ctx->qry.head,
			       ctx->qry.sha1, ctx->qry.sha2, NULL);
		if (ctx->repo->max_stats)
			cgit_stats_link("stats", NULL, hc(cmd, "stats"),
					ctx->qry.head, NULL);
		if (ctx->repo->readme)
			reporevlink("about", "about", NULL,
				    hc(cmd, "about"), ctx->qry.head, NULL,
				    NULL);
		html("</td><td class='form'>");
		html("<form class='right' method='get' action='");
		if (ctx->cfg.virtual_root)
			html_url_path(cgit_fileurl(ctx->qry.repo, "log",
						   ctx->qry.path, NULL));
		html("'>\n");
		cgit_add_hidden_formfields(1, 0, "log");
		html("<select name='qt'>\n");
		html_option("grep", "log msg", ctx->qry.grep);
		html_option("author", "author", ctx->qry.grep);
		html_option("committer", "committer", ctx->qry.grep);
		html("</select>\n");
		html("<input class='txt' type='text' size='10' name='q' value='");
		html_attr(ctx->qry.search);
		html("'/>\n");
		html("<input type='submit' value='search'/>\n");
		html("</form>\n");
	} else {
		site_link(NULL, "index", NULL, hc(cmd, "repolist"), NULL, 0);
		if (ctx->cfg.root_readme)
			site_link("about", "about", NULL, hc(cmd, "about"),
				  NULL, 0);
		html("</td><td class='form'>");
		html("<form method='get' action='");
		html_attr(cgit_rooturl());
		html("'>\n");
		html("<input type='text' name='q' size='10' value='");
		html_attr(ctx->qry.search);
		html("'/>\n");
		html("<input type='submit' value='search'/>\n");
		html("</form>");
	}
	html("</td></tr></table>\n");
	html("<div class='content'>");
}

void cgit_print_filemode(unsigned short mode)
{
	if (S_ISDIR(mode))
		html("d");
	else if (S_ISLNK(mode))
		html("l");
	else if (S_ISGITLINK(mode))
		html("m");
	else
		html("-");
	html_fileperm(mode >> 6);
	html_fileperm(mode >> 3);
	html_fileperm(mode);
}

void cgit_print_snapshot_links(const char *repo, const char *head,
			       const char *hex, int snapshots)
{
	const struct cgit_snapshot_format* f;
    	char *filename;

	for (f = cgit_snapshot_formats; f->suffix; f++) {
		if (!(snapshots & f->bit))
			continue;
		filename = fmt("%s-%s%s", cgit_repobasename(repo), hex,
			       f->suffix);
		cgit_snapshot_link(filename, NULL, NULL, NULL, NULL, filename);
		html("<br/>");
	}
}<|MERGE_RESOLUTION|>--- conflicted
+++ resolved
@@ -467,13 +467,10 @@
 
 void cgit_print_http_headers(struct cgit_context *ctx)
 {
-<<<<<<< HEAD
+	const char *method = getenv("REQUEST_METHOD");
+
 	if (ctx->page.status)
 		htmlf("Status: %d %s\n", ctx->page.status, ctx->page.statusmsg);
-=======
-	const char *method = getenv("REQUEST_METHOD");
-
->>>>>>> 112a443e
 	if (ctx->page.mimetype && ctx->page.charset)
 		htmlf("Content-Type: %s; charset=%s\n", ctx->page.mimetype,
 		      ctx->page.charset);
