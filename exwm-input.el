--- conflicted
+++ resolved
@@ -1124,14 +1124,8 @@
 
 (defun exwm-input--on-echo-area-dirty ()
   "Run when new message arrives to grab keyboard if necessary."
-<<<<<<< HEAD
-  (when (and (not (active-minibuffer-window))
-             (not (exwm-workspace--client-p))
-             cursor-in-echo-area)
-=======
   (when (and cursor-in-echo-area
              (not (active-minibuffer-window)))
->>>>>>> d6f62ff5
     (exwm--log)
     (exwm-input--on-minibuffer-setup)))
 
