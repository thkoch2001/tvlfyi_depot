--- conflicted
+++ resolved
@@ -977,111 +977,6 @@
 
 (defvar exwm-workspace--timer nil "Timer used to track echo area changes.")
 
-<<<<<<< HEAD
-(defun exwm-workspace--init ()
-  "Initialize workspace module."
-  (cl-assert (and (< 0 exwm-workspace-number) (>= 10 exwm-workspace-number)))
-  ;; Prevent unexpected exit
-  (setq confirm-kill-emacs #'exwm-workspace--confirm-kill-emacs)
-  (if (not (exwm-workspace--minibuffer-own-frame-p))
-      ;; Initialize workspaces with minibuffers.
-      (progn
-        (setq exwm-workspace--list (frame-list))
-        (when (< 1 (length exwm-workspace--list))
-          ;; Exclude the initial frame.
-          (dolist (i exwm-workspace--list)
-            (unless (frame-parameter i 'window-id)
-              (setq exwm-workspace--list (delq i exwm-workspace--list))))
-          (cl-assert (= 1 (length exwm-workspace--list)))
-          (setq exwm-workspace--client
-                (frame-parameter (car exwm-workspace--list) 'client))
-          (let ((f (car exwm-workspace--list)))
-            ;; Remove the possible internal border.
-            (set-frame-parameter f 'internal-border-width 0)
-            ;; Prevent user from deleting this frame by accident.
-            (set-frame-parameter f 'client nil)))
-        ;; Create remaining frames.
-        (dotimes (_ (1- exwm-workspace-number))
-          (nconc exwm-workspace--list
-                 (list (make-frame '((window-system . x)
-                                     (internal-border-width . 0)))))))
-    ;; Initialize workspaces without minibuffers.
-    (let ((old-frames (frame-list)))
-      (setq exwm-workspace--minibuffer
-            (make-frame '((window-system . x) (minibuffer . only)
-                          (left . 10000) (right . 10000)
-                          (width . 0) (height . 0)
-                          (internal-border-width . 0)
-                          (client . nil))))
-      ;; Remove/hide existing frames.
-      (dolist (f old-frames)
-        (if (frame-parameter f 'client)
-            (progn
-              (unless exwm-workspace--client
-                (setq exwm-workspace--client (frame-parameter f 'client)))
-              (make-frame-invisible f))
-          (when (eq 'x (framep f))   ;do not delete the initial frame.
-            (delete-frame f)))))
-    ;; This is the only usable minibuffer frame.
-    (setq default-minibuffer-frame exwm-workspace--minibuffer)
-    (let ((outer-id (string-to-number
-                     (frame-parameter exwm-workspace--minibuffer
-                                      'outer-window-id)))
-          (container (xcb:generate-id exwm--connection)))
-      (set-frame-parameter exwm-workspace--minibuffer 'exwm-outer-id outer-id)
-      (set-frame-parameter exwm-workspace--minibuffer 'exwm-container
-                           container)
-      (xcb:+request exwm--connection
-          (make-instance 'xcb:CreateWindow
-                         :depth 0 :wid container :parent exwm--root
-                         :x -1 :y -1 :width 1 :height 1
-                         :border-width 0 :class xcb:WindowClass:CopyFromParent
-                         :visual 0        ;CopyFromParent
-                         :value-mask xcb:CW:OverrideRedirect
-                         :override-redirect 1))
-      (exwm--debug
-       (xcb:+request exwm--connection
-           (make-instance 'xcb:ewmh:set-_NET_WM_NAME
-                          :window container
-                          :data "Minibuffer container")))
-      (xcb:+request exwm--connection
-          (make-instance 'xcb:ReparentWindow
-                         :window outer-id :parent container :x 0 :y 0))
-      ;; Attach event listener for monitoring the frame
-      (xcb:+request exwm--connection
-          (make-instance 'xcb:ChangeWindowAttributes
-                         :window outer-id
-                         :value-mask xcb:CW:EventMask
-                         :event-mask xcb:EventMask:StructureNotify))
-      (xcb:+event exwm--connection 'xcb:ConfigureNotify
-                  #'exwm-workspace--on-ConfigureNotify))
-    ;; Show/hide minibuffer / echo area when they're active/inactive.
-    (add-hook 'minibuffer-setup-hook #'exwm-workspace--on-minibuffer-setup)
-    (add-hook 'minibuffer-exit-hook #'exwm-workspace--on-minibuffer-exit)
-    (setq exwm-workspace--timer
-          (run-with-idle-timer 0 t #'exwm-workspace--on-echo-area-dirty))
-    (add-hook 'echo-area-clear-hook #'exwm-workspace--on-echo-area-clear)
-    ;; Create workspace frames.
-    (dotimes (_ exwm-workspace-number)
-      (push (make-frame `((window-system . x)
-                          (minibuffer . ,(minibuffer-window
-                                          exwm-workspace--minibuffer))
-                          (internal-border-width . 0)
-                          (client . nil)))
-            exwm-workspace--list))
-    ;; The default behavior of `display-buffer' (indirectly called by
-    ;; `minibuffer-completion-help') is not correct here.
-    (cl-pushnew '(exwm-workspace--display-buffer) display-buffer-alist
-                :test #'equal))
-  ;; Handle unexpected frame switch.
-  (add-hook 'focus-in-hook #'exwm-workspace--on-focus-in)
-  ;; Prevent `other-buffer' from selecting already displayed EXWM buffers.
-  (modify-all-frames-parameters
-   '((buffer-predicate . exwm-layout--other-buffer-predicate)))
-  ;; Configure workspaces
-  (dolist (i exwm-workspace--list)
-    (let ((outer-id (string-to-number (frame-parameter i 'outer-window-id)))
-=======
 (defun exwm-workspace--add-frame-as-workspace (frame)
   "Configure frame FRAME to be treated as a workspace."
   (cond
@@ -1106,7 +1001,6 @@
           exwm-workspace--current frame)
     (let ((outer-id (string-to-number (frame-parameter frame
                                                        'outer-window-id)))
->>>>>>> b51f3e65
           (container (xcb:generate-id exwm--connection))
           (workspace (xcb:generate-id exwm--connection)))
       ;; Save window IDs
